{
    "name": "@elizaos/plugin-zksync-era",
    "version": "0.25.6-alpha.1",
    "type": "module",
    "main": "dist/index.js",
    "module": "dist/index.js",
    "types": "dist/index.d.ts",
    "exports": {
        "./package.json": "./package.json",
        ".": {
            "import": {
                "@elizaos/source": "./src/index.ts",
                "types": "./dist/index.d.ts",
                "default": "./dist/index.js"
            }
        }
    },
    "files": [
        "dist"
    ],
    "dependencies": {
        "@elizaos/core": "workspace:*",
        "tsup": "^8.3.5",
        "viem": "2.22.2"
    },
    "devDependencies": {
        "@biomejs/biome": "1.5.3"
    },
    "scripts": {
        "build": "tsup --format esm --dts",
        "lint": "biome check src/",
        "lint:fix": "biome check --apply src/",
        "format": "biome format src/",
        "format:fix": "biome format --write src/"
    },
    "peerDependencies": {
        "whatwg-url": "7.1.0"
<<<<<<< HEAD
=======
    },
    "publishConfig": {
        "access": "public"
>>>>>>> 2dbf2cc0
    }
}<|MERGE_RESOLUTION|>--- conflicted
+++ resolved
@@ -35,11 +35,8 @@
     },
     "peerDependencies": {
         "whatwg-url": "7.1.0"
-<<<<<<< HEAD
-=======
     },
     "publishConfig": {
         "access": "public"
->>>>>>> 2dbf2cc0
     }
 }