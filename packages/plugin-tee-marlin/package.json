{
    "name": "@elizaos/plugin-tee-marlin",
<<<<<<< HEAD
    "version": "0.1.9",
=======
    "version": "0.1.8-alpha.1",
>>>>>>> d5f2924d
    "main": "dist/index.js",
    "type": "module",
    "types": "dist/index.d.ts",
    "dependencies": {
        "@elizaos/core": "workspace:*",
        "tsup": "8.3.5"
    },
    "scripts": {
        "build": "tsup --format esm --dts",
        "dev": "tsup --format esm --dts --watch"
    },
    "peerDependencies": {
        "whatwg-url": "7.1.0"
    }
}<|MERGE_RESOLUTION|>--- conflicted
+++ resolved
@@ -1,22 +1,18 @@
 {
-    "name": "@elizaos/plugin-tee-marlin",
-<<<<<<< HEAD
-    "version": "0.1.9",
-=======
-    "version": "0.1.8-alpha.1",
->>>>>>> d5f2924d
-    "main": "dist/index.js",
-    "type": "module",
-    "types": "dist/index.d.ts",
-    "dependencies": {
-        "@elizaos/core": "workspace:*",
-        "tsup": "8.3.5"
-    },
-    "scripts": {
-        "build": "tsup --format esm --dts",
-        "dev": "tsup --format esm --dts --watch"
-    },
-    "peerDependencies": {
-        "whatwg-url": "7.1.0"
-    }
+	"name": "@elizaos/plugin-tee-marlin",
+	"version": "0.1.9",
+	"main": "dist/index.js",
+	"type": "module",
+	"types": "dist/index.d.ts",
+	"dependencies": {
+		"@elizaos/core": "workspace:*",
+		"tsup": "8.3.5"
+	},
+	"scripts": {
+		"build": "tsup --format esm --dts",
+		"dev": "tsup --format esm --dts --watch"
+	},
+	"peerDependencies": {
+		"whatwg-url": "7.1.0"
+	}
 }