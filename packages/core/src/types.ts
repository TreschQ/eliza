--- conflicted
+++ resolved
@@ -199,12 +199,9 @@
     [ModelProviderName.OPENROUTER]: Model;
     [ModelProviderName.OLLAMA]: Model;
     [ModelProviderName.HEURIST]: Model;
-<<<<<<< HEAD
-    [ModelProviderName.GAIANET]: Model;
-=======
     [ModelProviderName.GALADRIEL]: Model;
     [ModelProviderName.FAL]: Model;
->>>>>>> a92ea561
+    [ModelProviderName.GAIANET]: Model;
 };
 
 /**
@@ -224,12 +221,9 @@
     OPENROUTER = "openrouter",
     OLLAMA = "ollama",
     HEURIST = "heurist",
-<<<<<<< HEAD
-    GAIANET = "gaianet",
-=======
     GALADRIEL = "galadriel",
     FAL = "falai",
->>>>>>> a92ea561
+    GAIANET = "gaianet",
 }
 
 /**
