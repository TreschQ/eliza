import { PostgresDatabaseAdapter } from "@ai16z/adapter-postgres";
import { SqliteDatabaseAdapter } from "@ai16z/adapter-sqlite";
import { DiscordClientInterface } from "@ai16z/client-discord";
import { TwitterClientInterface } from "@ai16z/client-twitter";
import { createNodePlugin } from "@ai16z/plugin-node";
import { evmPlugin } from "@ai16z/plugin-evm";
import { bootstrapPlugin } from "@ai16z/plugin-bootstrap";
import { imageGenerationPlugin } from "@ai16z/plugin-image-generation";
import {
    AgentRuntime,
    CacheManager,
    Character,
    DbCacheAdapter,
    FsCacheAdapter,
    IAgentRuntime,
    ICacheManager,
    IDatabaseAdapter,
    IDatabaseCacheAdapter,
    ModelProviderName,
    defaultCharacter,
    elizaLogger,
    settings,
    stringToUuid,
    validateCharacterConfig,
} from "@ai16z/eliza";
import createGoatPlugin from "@ai16z/plugin-goat";
<<<<<<< HEAD
=======
import { bootstrapPlugin } from "@ai16z/plugin-bootstrap";
// import { intifacePlugin } from "@ai16z/plugin-intiface";
import {
    coinbaseCommercePlugin,
    coinbaseMassPaymentsPlugin,
    tradePlugin,
    tokenContractPlugin,
    webhookPlugin,
    advancedTradePlugin,
} from "@ai16z/plugin-coinbase";
import { confluxPlugin } from "@ai16z/plugin-conflux";
import { imageGenerationPlugin } from "@ai16z/plugin-image-generation";
import { evmPlugin } from "@ai16z/plugin-evm";
import { createNodePlugin } from "@ai16z/plugin-node";
import { solanaPlugin } from "@ai16z/plugin-solana";
import { teePlugin, TEEMode } from "@ai16z/plugin-tee";
import { aptosPlugin, TransferAptosToken } from "@ai16z/plugin-aptos";
import { flowPlugin } from "@ai16z/plugin-flow";
import { multiversxPlugin } from "@ai16z/plugin-multiversx";
import { nearPlugin } from "@ai16z/plugin-near";
>>>>>>> 7af10f10
import Database from "better-sqlite3";
import fs from "fs";
import path from "path";
import readline from "readline";
import { fileURLToPath } from "url";
import yargs from "yargs";
import { DirectClient } from "@ai16z/client-direct";

const __filename = fileURLToPath(import.meta.url); // get the resolved path to the file
const __dirname = path.dirname(__filename); // get the name of the directory

export const wait = (minTime: number = 1000, maxTime: number = 3000) => {
    const waitTime =
        Math.floor(Math.random() * (maxTime - minTime + 1)) + minTime;
    return new Promise((resolve) => setTimeout(resolve, waitTime));
};

const logFetch = async (url: string, options: any) => {
    elizaLogger.info(`Fetching ${url}`);
    elizaLogger.info(options);
    return fetch(url, options);
};

export function parseArguments(): {
    character?: string;
    characters?: string;
} {
    try {
        return yargs(process.argv.slice(3))
            .option("character", {
                type: "string",
                description: "Path to the character JSON file",
            })
            .option("characters", {
                type: "string",
                description:
                    "Comma separated list of paths to character JSON files",
            })
            .parseSync();
    } catch (error) {
        elizaLogger.error("Error parsing arguments:", error);
        return {};
    }
}

function tryLoadFile(filePath: string): string | null {
    try {
        return fs.readFileSync(filePath, "utf8");
    } catch (e) {
        return null;
    }
}

function isAllStrings(arr: unknown[]): boolean {
    return Array.isArray(arr) && arr.every((item) => typeof item === "string");
}

export async function loadCharacters(
    charactersArg: string
): Promise<Character[]> {
    let characterPaths = charactersArg
        ?.split(",")
        .map((filePath) => filePath.trim());
    const loadedCharacters = [];

    if (characterPaths?.length > 0) {
        for (const characterPath of characterPaths) {
            let content = null;
            let resolvedPath = "";

            // Try different path resolutions in order
            const pathsToTry = [
                characterPath, // exact path as specified
                path.resolve(process.cwd(), characterPath), // relative to cwd
                path.resolve(process.cwd(), "agent", characterPath), // Add this
                path.resolve(__dirname, characterPath), // relative to current script
                path.resolve(
                    __dirname,
                    "characters",
                    path.basename(characterPath)
                ), // relative to agent/characters
                path.resolve(
                    __dirname,
                    "../characters",
                    path.basename(characterPath)
                ), // relative to characters dir from agent
                path.resolve(
                    __dirname,
                    "../../characters",
                    path.basename(characterPath)
                ), // relative to project root characters dir
            ];

            elizaLogger.info(
                "Trying paths:",
                pathsToTry.map((p) => ({
                    path: p,
                    exists: fs.existsSync(p),
                }))
            );

            for (const tryPath of pathsToTry) {
                content = tryLoadFile(tryPath);
                if (content !== null) {
                    resolvedPath = tryPath;
                    break;
                }
            }

            if (content === null) {
                elizaLogger.error(
                    `Error loading character from ${characterPath}: File not found in any of the expected locations`
                );
                elizaLogger.error("Tried the following paths:");
                pathsToTry.forEach((p) => elizaLogger.error(` - ${p}`));
                process.exit(1);
            }

            try {
                const character = JSON.parse(content);
                validateCharacterConfig(character);

                // Handle plugins
                if (isAllStrings(character.plugins)) {
                    elizaLogger.info("Plugins are: ", character.plugins);
                    const importedPlugins = await Promise.all(
                        character.plugins.map(async (plugin) => {
                            const importedPlugin = await import(plugin);
                            return importedPlugin.default;
                        })
                    );
                    character.plugins = importedPlugins;
                }

                loadedCharacters.push(character);
                elizaLogger.info(
                    `Successfully loaded character from: ${resolvedPath}`
                );
            } catch (e) {
                elizaLogger.error(
                    `Error parsing character from ${resolvedPath}: ${e}`
                );
                process.exit(1);
            }
        }
    }

    if (loadedCharacters.length === 0) {
        elizaLogger.info("No characters found, using default character");
        loadedCharacters.push(defaultCharacter);
    }

    return loadedCharacters;
}

// v2 TODO: should be a registered pattern to get the registered token from the plugin being used
export function getTokenForProvider(
    provider: ModelProviderName,
    character: Character
) {
    switch (provider) {
        case ModelProviderName.OPENAI:
            return (
                character.settings?.secrets?.OPENAI_API_KEY ||
                settings.OPENAI_API_KEY
            );
        case ModelProviderName.ETERNALAI:
            return (
                character.settings?.secrets?.ETERNALAI_API_KEY ||
                settings.ETERNALAI_API_KEY
            );
        case ModelProviderName.LLAMACLOUD:
        case ModelProviderName.TOGETHER:
            return (
                character.settings?.secrets?.LLAMACLOUD_API_KEY ||
                settings.LLAMACLOUD_API_KEY ||
                character.settings?.secrets?.TOGETHER_API_KEY ||
                settings.TOGETHER_API_KEY ||
                character.settings?.secrets?.XAI_API_KEY ||
                settings.XAI_API_KEY ||
                character.settings?.secrets?.OPENAI_API_KEY ||
                settings.OPENAI_API_KEY
            );
        case ModelProviderName.ANTHROPIC:
            return (
                character.settings?.secrets?.ANTHROPIC_API_KEY ||
                character.settings?.secrets?.CLAUDE_API_KEY ||
                settings.ANTHROPIC_API_KEY ||
                settings.CLAUDE_API_KEY
            );
        case ModelProviderName.REDPILL:
            return (
                character.settings?.secrets?.REDPILL_API_KEY ||
                settings.REDPILL_API_KEY
            );
        case ModelProviderName.OPENROUTER:
            return (
                character.settings?.secrets?.OPENROUTER ||
                settings.OPENROUTER_API_KEY
            );
        case ModelProviderName.GROK:
            return (
                character.settings?.secrets?.GROK_API_KEY ||
                settings.GROK_API_KEY
            );
        case ModelProviderName.HEURIST:
            return (
                character.settings?.secrets?.HEURIST_API_KEY ||
                settings.HEURIST_API_KEY
            );
        case ModelProviderName.GROQ:
            return (
                character.settings?.secrets?.GROQ_API_KEY ||
                settings.GROQ_API_KEY
            );
        case ModelProviderName.GALADRIEL:
            return (
                character.settings?.secrets?.GALADRIEL_API_KEY ||
                settings.GALADRIEL_API_KEY
            );
        case ModelProviderName.FAL:
            return (
                character.settings?.secrets?.FAL_API_KEY || settings.FAL_API_KEY
            );
        case ModelProviderName.ALI_BAILIAN:
            return (
                character.settings?.secrets?.ALI_BAILIAN_API_KEY ||
                settings.ALI_BAILIAN_API_KEY
            );
        case ModelProviderName.VOLENGINE:
            return (
                character.settings?.secrets?.VOLENGINE_API_KEY ||
                settings.VOLENGINE_API_KEY
            );
    }
}

// v2 TODO: should be a registered pattern to get the database adapter being used
function initializeDatabase(dataDir: string) {
    if (process.env.POSTGRES_URL) {
        elizaLogger.info("Initializing PostgreSQL connection...");
        const db = new PostgresDatabaseAdapter({
            connectionString: process.env.POSTGRES_URL,
            parseInputs: true,
        });

        // Test the connection
        db.init()
            .then(() => {
                elizaLogger.success(
                    "Successfully connected to PostgreSQL database"
                );
            })
            .catch((error) => {
                elizaLogger.error("Failed to connect to PostgreSQL:", error);
            });

        return db;
    } else {
        const filePath =
            process.env.SQLITE_FILE ?? path.resolve(dataDir, "db.sqlite");
        // ":memory:";
        const db = new SqliteDatabaseAdapter(new Database(filePath));
        return db;
    }
}

// also adds plugins from character file into the runtime
export async function initializeClients(
    character: Character,
    runtime: IAgentRuntime
) {
    // each client can only register once
    // and if we want two we can explicitly support it
    const clients: Record<string, any> = {};
    const clientTypes: string[] =
        character.clients?.map((str) => str.toLowerCase()) || [];
    elizaLogger.log("initializeClients", clientTypes, "for", character.name);
<<<<<<< HEAD
=======

    if (clientTypes.includes("auto")) {
        const autoClient = await AutoClientInterface.start(runtime);
        if (autoClient) clients.auto = autoClient;
    }
>>>>>>> 7af10f10

    // v2 TODO: Instead of checking if client type includes "discord" or "twitter", should just be a loop and hook
    // So we don't need to check per platform
    if (clientTypes.includes("discord")) {
        const discordClient = await DiscordClientInterface.start(runtime);
        if (discordClient) clients.discord = discordClient;
    }

    if (clientTypes.includes("twitter")) {
        const twitterClient = await TwitterClientInterface.start(runtime);
        // TODO: This might be incorrect, please test if you are concerned about this functionality
        // By default we have disabled this because it is annoying for users
        (twitterClient as any).enableSearch = !isFalsish(
            getSecret(character, "TWITTER_SEARCH_ENABLE")
        );
        if (twitterClient) clients.twitter = twitterClient;
    }

<<<<<<< HEAD
=======
    if (clientTypes.includes("farcaster")) {
        // why is this one different :(
        const farcasterClient = new FarcasterAgentClient(runtime);
        if (farcasterClient) {
            farcasterClient.start();
            clients.farcaster = farcasterClient;
        }
    }

>>>>>>> 7af10f10
    elizaLogger.log("client keys", Object.keys(clients));

    if (character.plugins?.length > 0) {
        for (const plugin of character.plugins) {
            // if plugin has clients, add those..
            if (plugin.clients) {
                for (const client of plugin.clients) {
                    clients.push(await client.start(runtime));
                }
            }
        }
    }

    return clients;
}

<<<<<<< HEAD
=======
function isFalsish(input: any): boolean {
    // If the input is exactly NaN, return true
    if (Number.isNaN(input)) {
        return true;
    }

    // Convert input to a string if it's not null or undefined
    const value = input == null ? "" : String(input);

    // List of common falsish string representations
    const falsishValues = [
        "false",
        "0",
        "no",
        "n",
        "off",
        "null",
        "undefined",
        "",
    ];

    // Check if the value (trimmed and lowercased) is in the falsish list
    return falsishValues.includes(value.trim().toLowerCase());
}

>>>>>>> 7af10f10
function getSecret(character: Character, secret: string) {
    return character.settings?.secrets?.[secret] || process.env[secret];
}

let nodePlugin: any | undefined;

export async function createAgent(
    character: Character,
    db: IDatabaseAdapter,
    cache: ICacheManager,
    token: string
): Promise<AgentRuntime> {
    elizaLogger.success(
        elizaLogger.successesTitle,
        "Creating runtime for character",
        character.name
    );

    nodePlugin ??= createNodePlugin();

    let goatPlugin: any | undefined;
    if (getSecret(character, "ALCHEMY_API_KEY")) {
        goatPlugin = await createGoatPlugin((secret) =>
            getSecret(character, secret)
        );
    }

    return new AgentRuntime({
        databaseAdapter: db,
        token,
        modelProvider: character.modelProvider,
        evaluators: [],
        character,
        // character.plugins are handled when clients are added
        plugins: [
            bootstrapPlugin,
            nodePlugin,
<<<<<<< HEAD
            getSecret(character, "EVM_PRIVATE_KEY") ||
=======
            getSecret(character, "SOLANA_PUBLIC_KEY") ||
            (getSecret(character, "WALLET_PUBLIC_KEY") &&
                !getSecret(character, "WALLET_PUBLIC_KEY")?.startsWith("0x"))
                ? solanaPlugin
                : null,
            (getSecret(character, "NEAR_ADDRESS") ||
                getSecret(character, "NEAR_WALLET_PUBLIC_KEY")) &&
            getSecret(character, "NEAR_WALLET_SECRET_KEY")
                ? nearPlugin
                : null,
            getSecret(character, "EVM_PUBLIC_KEY") ||
>>>>>>> 7af10f10
            (getSecret(character, "WALLET_PUBLIC_KEY") &&
                getSecret(character, "WALLET_PUBLIC_KEY")?.startsWith("0x"))
                ? evmPlugin
                : null,
            getSecret(character, "FAL_API_KEY") ||
            getSecret(character, "OPENAI_API_KEY") ||
            getSecret(character, "VENICE_API_KEY") ||
            getSecret(character, "HEURIST_API_KEY")
                ? imageGenerationPlugin
                : null,
            getSecret(character, "ALCHEMY_API_KEY") ? goatPlugin : null,
<<<<<<< HEAD
=======
            getSecret(character, "FLOW_ADDRESS") &&
            getSecret(character, "FLOW_PRIVATE_KEY")
                ? flowPlugin
                : null,
            getSecret(character, "APTOS_PRIVATE_KEY") ? aptosPlugin : null,
            getSecret(character, "MVX_PRIVATE_KEY") ? multiversxPlugin : null,
>>>>>>> 7af10f10
        ].filter(Boolean),
        providers: [],
        actions: [],
        services: [],
        managers: [],
        cacheManager: cache,
        fetch: logFetch,
    });
}

function initializeFsCache(baseDir: string, character: Character) {
    const cacheDir = path.resolve(baseDir, character.id, "cache");

    const cache = new CacheManager(new FsCacheAdapter(cacheDir));
    return cache;
}

function initializeDbCache(character: Character, db: IDatabaseCacheAdapter) {
    const cache = new CacheManager(new DbCacheAdapter(db, character.id));
    return cache;
}

async function startAgent(
    character: Character,
    directClient
): Promise<AgentRuntime> {
    let db: IDatabaseAdapter & IDatabaseCacheAdapter;
    try {
        character.id ??= stringToUuid(character.name);
        character.username ??= character.name;

        const token = getTokenForProvider(character.modelProvider, character);
        const dataDir = path.join(__dirname, "../data");

        if (!fs.existsSync(dataDir)) {
            fs.mkdirSync(dataDir, { recursive: true });
        }

        db = initializeDatabase(dataDir) as IDatabaseAdapter &
            IDatabaseCacheAdapter;

        await db.init();

        const cache = initializeDbCache(character, db);
        const runtime: AgentRuntime = await createAgent(
            character,
            db,
            cache,
            token
        );

        // start services/plugins/process knowledge
        await runtime.initialize();

        // start assigned clients
        runtime.clients = await initializeClients(character, runtime);

        directClient.registerAgent(runtime);
        console.log("registered agent");

        // report to console
        elizaLogger.debug(`Started ${character.name} as ${runtime.agentId}`);

        return runtime;
    } catch (error) {
        elizaLogger.error(
            `Error starting agent for character ${character.name}:`,
            error
        );
        console.error(error);
        if (db) {
            await db.close();
        }
        throw error;
    }
}

const startAgents = async () => {
<<<<<<< HEAD
    const dc = new DirectClient();
    await dc.start(parseInt(settings.SERVER_PORT || "3000"));
=======
    const directClient = await DirectClientInterface.start(null);
>>>>>>> 7af10f10
    const args = parseArguments();

    let charactersArg = args.characters || args.character;

    let characters = [defaultCharacter];

    if (charactersArg) {
        characters = await loadCharacters(charactersArg);
    }

    try {
        for (const character of characters) {
            await startAgent(character, dc);
        }
    } catch (error) {
        elizaLogger.error("Error starting agents:", error);
    }

    function chat() {
        const agentId = characters[0].name ?? "Agent";
        rl.question("You: ", async (input) => {
            console.log("input", input);
            await handleUserInput(input, agentId);
            if (input.toLowerCase() !== "exit") {
                chat(); // Loop back to ask another question
            }
        });
    }

    if (!args["non-interactive"]) {
        elizaLogger.log("Chat started. Type 'exit' to quit.");
        chat();
    }
};

startAgents().catch((error) => {
    elizaLogger.error("Unhandled error in startAgents:", error);
    process.exit(1); // Exit the process after logging
});

const rl = readline.createInterface({
    input: process.stdin,
    output: process.stdout,
});

async function handleUserInput(input, agentId) {
    if (input.toLowerCase() === "exit") {
        gracefulExit();
    }

    try {
        console.log("input", input);
        const serverPort = parseInt(settings.SERVER_PORT || "3000");
        console.log("send message");
        const response = await fetch(
            `http://localhost:${serverPort}/${agentId}/message`,
            {
                method: "POST",
                headers: { "Content-Type": "application/json" },
                body: JSON.stringify({
                    text: input,
                    userId: "user",
                    userName: "User",
                }),
            }
        );

        const data = await response.json();
        data.forEach((message) =>
            elizaLogger.log(`${"Agent"}: ${message.text}`)
        );
    } catch (error) {
        console.error("Error fetching response:", error);
    }
}

async function gracefulExit() {
    elizaLogger.log("Terminating and cleaning up resources...");
    rl.close();
    process.exit(0);
}

rl.on("SIGINT", gracefulExit);
rl.on("SIGTERM", gracefulExit);<|MERGE_RESOLUTION|>--- conflicted
+++ resolved
@@ -24,29 +24,6 @@
     validateCharacterConfig,
 } from "@ai16z/eliza";
 import createGoatPlugin from "@ai16z/plugin-goat";
-<<<<<<< HEAD
-=======
-import { bootstrapPlugin } from "@ai16z/plugin-bootstrap";
-// import { intifacePlugin } from "@ai16z/plugin-intiface";
-import {
-    coinbaseCommercePlugin,
-    coinbaseMassPaymentsPlugin,
-    tradePlugin,
-    tokenContractPlugin,
-    webhookPlugin,
-    advancedTradePlugin,
-} from "@ai16z/plugin-coinbase";
-import { confluxPlugin } from "@ai16z/plugin-conflux";
-import { imageGenerationPlugin } from "@ai16z/plugin-image-generation";
-import { evmPlugin } from "@ai16z/plugin-evm";
-import { createNodePlugin } from "@ai16z/plugin-node";
-import { solanaPlugin } from "@ai16z/plugin-solana";
-import { teePlugin, TEEMode } from "@ai16z/plugin-tee";
-import { aptosPlugin, TransferAptosToken } from "@ai16z/plugin-aptos";
-import { flowPlugin } from "@ai16z/plugin-flow";
-import { multiversxPlugin } from "@ai16z/plugin-multiversx";
-import { nearPlugin } from "@ai16z/plugin-near";
->>>>>>> 7af10f10
 import Database from "better-sqlite3";
 import fs from "fs";
 import path from "path";
@@ -325,14 +302,6 @@
     const clientTypes: string[] =
         character.clients?.map((str) => str.toLowerCase()) || [];
     elizaLogger.log("initializeClients", clientTypes, "for", character.name);
-<<<<<<< HEAD
-=======
-
-    if (clientTypes.includes("auto")) {
-        const autoClient = await AutoClientInterface.start(runtime);
-        if (autoClient) clients.auto = autoClient;
-    }
->>>>>>> 7af10f10
 
     // v2 TODO: Instead of checking if client type includes "discord" or "twitter", should just be a loop and hook
     // So we don't need to check per platform
@@ -351,18 +320,6 @@
         if (twitterClient) clients.twitter = twitterClient;
     }
 
-<<<<<<< HEAD
-=======
-    if (clientTypes.includes("farcaster")) {
-        // why is this one different :(
-        const farcasterClient = new FarcasterAgentClient(runtime);
-        if (farcasterClient) {
-            farcasterClient.start();
-            clients.farcaster = farcasterClient;
-        }
-    }
-
->>>>>>> 7af10f10
     elizaLogger.log("client keys", Object.keys(clients));
 
     if (character.plugins?.length > 0) {
@@ -379,8 +336,6 @@
     return clients;
 }
 
-<<<<<<< HEAD
-=======
 function isFalsish(input: any): boolean {
     // If the input is exactly NaN, return true
     if (Number.isNaN(input)) {
@@ -406,7 +361,6 @@
     return falsishValues.includes(value.trim().toLowerCase());
 }
 
->>>>>>> 7af10f10
 function getSecret(character: Character, secret: string) {
     return character.settings?.secrets?.[secret] || process.env[secret];
 }
@@ -444,21 +398,7 @@
         plugins: [
             bootstrapPlugin,
             nodePlugin,
-<<<<<<< HEAD
             getSecret(character, "EVM_PRIVATE_KEY") ||
-=======
-            getSecret(character, "SOLANA_PUBLIC_KEY") ||
-            (getSecret(character, "WALLET_PUBLIC_KEY") &&
-                !getSecret(character, "WALLET_PUBLIC_KEY")?.startsWith("0x"))
-                ? solanaPlugin
-                : null,
-            (getSecret(character, "NEAR_ADDRESS") ||
-                getSecret(character, "NEAR_WALLET_PUBLIC_KEY")) &&
-            getSecret(character, "NEAR_WALLET_SECRET_KEY")
-                ? nearPlugin
-                : null,
-            getSecret(character, "EVM_PUBLIC_KEY") ||
->>>>>>> 7af10f10
             (getSecret(character, "WALLET_PUBLIC_KEY") &&
                 getSecret(character, "WALLET_PUBLIC_KEY")?.startsWith("0x"))
                 ? evmPlugin
@@ -470,15 +410,6 @@
                 ? imageGenerationPlugin
                 : null,
             getSecret(character, "ALCHEMY_API_KEY") ? goatPlugin : null,
-<<<<<<< HEAD
-=======
-            getSecret(character, "FLOW_ADDRESS") &&
-            getSecret(character, "FLOW_PRIVATE_KEY")
-                ? flowPlugin
-                : null,
-            getSecret(character, "APTOS_PRIVATE_KEY") ? aptosPlugin : null,
-            getSecret(character, "MVX_PRIVATE_KEY") ? multiversxPlugin : null,
->>>>>>> 7af10f10
         ].filter(Boolean),
         providers: [],
         actions: [],
@@ -557,12 +488,8 @@
 }
 
 const startAgents = async () => {
-<<<<<<< HEAD
-    const dc = new DirectClient();
-    await dc.start(parseInt(settings.SERVER_PORT || "3000"));
-=======
-    const directClient = await DirectClientInterface.start(null);
->>>>>>> 7af10f10
+    const directClient = new DirectClient();
+    await directClient.start(parseInt(settings.SERVER_PORT || "3000"));
     const args = parseArguments();
 
     let charactersArg = args.characters || args.character;
@@ -575,7 +502,7 @@
 
     try {
         for (const character of characters) {
-            await startAgent(character, dc);
+            await startAgent(character, directClient);
         }
     } catch (error) {
         elizaLogger.error("Error starting agents:", error);
